--- conflicted
+++ resolved
@@ -3354,13 +3354,8 @@
         for (1..size + 1) |i| {
             _ = try lua.pushAny(i);
             _ = lua.getTable(index);
-<<<<<<< HEAD
             defer lua.pop(1);
-            result[i - 1] = try lua.toAny(ChildType, -1);
-=======
             result[i - 1] = try lua.toAnyInternal(ChildType, a, true, -1);
-            lua.pop(1);
->>>>>>> 96099386
         }
 
         return result;
@@ -3378,7 +3373,6 @@
         }
 
         var result: T = undefined;
-
         inline for (@typeInfo(T).Struct.fields) |field| {
             const field_name = comptime field.name ++ "";
             _ = lua.pushString(field_name);
@@ -3389,7 +3383,6 @@
                 if (field.default_value) |default_value| {
                     @field(result, field.name) = @as(*const field.type, @ptrCast(@alignCast(default_value))).*;
                 } else {
-                    lua.pop(1);
                     return error.LuaTableMissingValue;
                 }
             } else {
@@ -3397,7 +3390,6 @@
                 @field(result, field.name) = try lua.toAnyInternal(field.type, a, allow_alloc, -1);
                 std.debug.assert(stack_size_before_call == lua.getTop());
             }
-            lua.pop(1); //pop the value off the stack
         }
 
         return result;
